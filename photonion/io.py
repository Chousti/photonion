# Copyright (C) 2024 Richard Stiskalek, Nicholas Choustikov
# This program is free software; you can redistribute it and/or modify it
# under the terms of the GNU General Public License as published by the
# Free Software Foundation; either version 3 of the License, or (at your
# option) any later version.
#
# This program is distributed in the hope that it will be useful, but
# WITHOUT ANY WARRANTY; without even the implied warranty of
# MERCHANTABILITY or FITNESS FOR A PARTICULAR PURPOSE.  See the GNU General
# Public License for more details.
#
# You should have received a copy of the GNU General Public License along
# with this program; if not, write to the Free Software Foundation, Inc.,
# 51 Franklin Street, Fifth Floor, Boston, MA  02110-1301, USA.
"""
Functions for reading and writing data.
"""
import warnings
from os.path import exists

import numpy as np
from astropy.io import fits
from sklearn.model_selection import train_test_split
from scipy.optimize import curve_fit
from astropy.cosmology import FlatLambdaCDM
cosmology = FlatLambdaCDM(70, 0.3)

JADES_filters = ["F115W", "F150W", "F200W", "F277W", "F335M", "F356W", "F410M",
                 "F444W"]

feature_set = ["F115W", "F150W", "F200W", "F277W", "F335M", "F356W", "F410M", "F444W",'F115W_F150W',
                 'F150W_F277W', 'F277W_F444W', 'MAB']

###############################################################################
#                           Reading SPHINX data                               #
###############################################################################


class SPHINXData:
    """
    Class for conveniently loading and manipulating the SPHINX galaxy
    catalogue from the `all_basic_data.csv` file.

    Parameters
    ----------
    fpath : str
        Path to the `all_basic_data.csv` file.
    """
    def __init__(self, fpath):
        self._data = np.genfromtxt(fpath, skip_header=1, delimiter=",")

        with open(fpath, 'r') as f:
            first_line = f.readline()

        columns = first_line.split(",")
        self._col2indx = {col: i for i, col in enumerate(columns)}

    def _get_directed(self, key):
        """
        Get data that looks like f"{key}_{n}", for example "F115W_dir_0".

        Parameters
        ----------
        key : str
            The key to look for, for example f"F115W_dir_{n}" for n=0, 1, ...

        Returns
        -------
        2-dimensional array of shape (ngals, ndir)
        """
        y, n = [], 0
        while True:
            try:
                y.append(self[f"{key}_{n}"])
            except KeyError:
                break

            n += 1

        return np.asanyarray(y).T
    
    def make_Xy(self, test_fraction, target_name="fesc", kind="JADES",
                fesc_min=1e-16, seed=42, reweigh_data=False, n_reweigh=10, muv_norm=False):
        """
        Prepare the data for a machine learning model, the features
        are the filter data and the redshift, the target is the escape
        fraction. Each galaxy is observed in multiple directions, and thus
        repeated in the output data multiple times but from different
        directions.

        Parameters
        ----------
        test_fraction : float
            The fraction of the data to be used for testing the model.
        target_name : str, optional
            The target of the model. Can be either "fesc" or "nion".
        kind : str
            Kind of which filters to select. Can be either "JADES" or "ALL".
        fesc_min : float, optional
            Minimum escape fraction to be included in the data.
        seed : int, optional
            Random seed for the train-test split.

        Returns
        -------
        Xtrain, Xtest, ytrain, ytest : 2-dimensional arrays
            The training and testing data for the model.
        indxs_train, indxs_test : 1-dimensional arrays
            The indices of the galaxies in the training and testing data.
        feature_names : list of str
            The names of the features in the data.
        """
        if not 0 < test_fraction < 1:
            raise ValueError("`test_fraction` must be in (0, 1)")

        # First off load the filter data
        if kind== "JADES_filters":
            filter_keys = JADES_filters
        if kind == "JADES":
            filter_keys = ["F115W", "F150W", "F200W", "F277W", "F335M", "F356W", "F410M", "F444W",'F115W_F150W', 'F150W_F277W', 'F277W_F444W', 'MAB']
        elif kind == "ALL":
            filter_keys = ["F115W", "F150W", "F200W", "F277W", "F356W",
                           "F444W", "F140M", "F162M", "F182M", "F210M",
                           "F250M", "F300M", "F335M", "F360M", "F410M",
                           "F430M", "F460M", "F480M"]
        else:
            raise ValueError(f"Invalid kind `{kind}`")

        def check_if_color(s):
            y = s.split('_')
            return (len(y)>1), y
        

        filter_data = None
        for i, key in enumerate(filter_keys):
            check,key_split = check_if_color(key)
            if check:
                x = self._get_directed(key_split[0] + "_dir") - self._get_directed(key_split[1] + "_dir")
            else:
                if key == 'MAB':
                    x = get_MABs(self._get_directed('F090W_dir'), self._get_directed('F115W_dir'), self._get_directed('F150W_dir'), 
                                self._get_directed('F200W_dir'), self._get_directed('F277W_dir'), self._get_directed('F356W_dir'), 
                                self['redshift']
                                ,sphinx=True)
                    check = True # so that we don't renormalise by MAB
                else:
                    x = self._get_directed(key + "_dir")
            if filter_data is None:
                filter_data = np.full((*x.shape, len(filter_keys)), np.nan)

            if muv_norm and not check:
                y = get_MABs(self._get_directed('F090W_dir'), self._get_directed('F115W_dir'), self._get_directed('F150W_dir'), 
                               self._get_directed('F200W_dir'), self._get_directed('F277W_dir'), self._get_directed('F356W_dir'), 
                               self['redshift']
                               ,sphinx=True)
                x = x - y

            filter_data[..., i] = x

        redshift = self["redshift"]
        if target_name == "fesc":
            target = 10**self["f_esc"]
            mask = target > fesc_min
        elif target_name == "nion":
            target = self['f_esc'] + self['ionizing_luminosity']  # log10
            mask = (~np.isnan(target)) & (self['f_esc'] > np.log10(fesc_min))
        else:
            raise ValueError(f"Invalid target name `{target_name}`")

        gal_indxs = np.arange(len(redshift))
        feature_names = filter_keys + ["redshift"]

        redshift = redshift[mask]
        target = target[mask]
        filter_data = filter_data[mask]
        gal_indxs = gal_indxs[mask]

        if reweigh_data:
            if fesc_min < 1e-10:
                bins=np.linspace(48, np.max(target), n_reweigh)
                bins = np.hstack((np.array([42]), bins))
            else:
                bins=np.linspace(np.min(target), np.max(target), n_reweigh+1)
            digits = np.digitize(target, bins)
            for i in range(n_reweigh):
                filter_digits = (digits==i+1)
                if i == 0:
                    train_indxs, test_indxs = train_test_split(np.arange(len(redshift))[filter_digits], test_size=test_fraction,random_state=seed)
                else:
                    temp_train, temp_test = train_test_split(np.arange(len(redshift))[filter_digits], test_size=test_fraction,random_state=seed)
                    train_indxs = np.hstack((train_indxs, temp_train))
                    test_indxs = np.hstack((test_indxs, temp_test))
        else:
            train_indxs, test_indxs = train_test_split(
                np.arange(len(redshift)), test_size=test_fraction,
                random_state=seed)

        # Initialize the X and y arrays
        ndir = filter_data.shape[1]
        ntrain, ntest = len(train_indxs), len(test_indxs)
        Xtrain = np.full((ntrain * ndir, len(filter_keys) + 1), np.nan)
        Xtest = np.full((ntest * ndir, len(filter_keys) + 1), np.nan)
        ytrain = np.full(ntrain * ndir, np.nan)
        ytest = np.full(ntest * ndir, np.nan)
        gal_indxs_train = np.full(ntrain * ndir, -1, dtype=int)
        gal_indxs_test = np.full(ntest * ndir, -1, dtype=int)

        for i in range(ndir):
            itrain, jtrain = i * ntrain, (i + 1) * ntrain
            itest, jtest = i * ntest, (i + 1) * ntest

            # Add filters
            Xtrain[itrain:jtrain, :-1] = filter_data[train_indxs, i, :]
            Xtest[itest:jtest, :-1] = filter_data[test_indxs, i, :]

            # Add redshift to the last column
            Xtrain[itrain:jtrain, -1] = redshift[train_indxs]
            Xtest[itest:jtest, -1] = redshift[test_indxs]

            # Make the y arrays
            ytrain[itrain:jtrain] = target[train_indxs]
            ytest[itest:jtest] = target[test_indxs]

            # Add the galaxy indices
            gal_indxs_train[itrain:jtrain] = gal_indxs[train_indxs]
            gal_indxs_test[itest:jtest] = gal_indxs[test_indxs]

        return (Xtrain, Xtest, ytrain, ytest, gal_indxs_train, gal_indxs_test,
                feature_names)

    def keys(self):
        """
        Keys of the columns in the SPHINX data.

        Parameters
        ----------
        None

        Returns
        -------
        list of str
        """
        return list(self._col2indx.keys())

    def __getitem__(self, key):
        if key not in self._col2indx:
            raise KeyError(f"Column `{key}` not found in data")
        return self._data[:, self._col2indx[key]]
    
###############################################################################
#                             Utility functions                               #
###############################################################################

def get_MABs(f090, f115, f150, f200, f277, f356, z, return_muv=False, sphinx=False):
    # Function to compute M_AB at rest-1500A by interpolating JWST NIRCam photometric magnitudes

    def func_loc(x,a,b):
          # Interpolating function
          return a*x**b

    # Photometric filter wavelengths
    #  90, 115, 150, 200, 277, 335, 356, 410, 444
    ws = np.array([0.89824364, 1.14859202, 1.49442228, 1.97811383, 2.76120868, 3.3587610, 3.54834844, 4.07932817, 4.37878307])

    def get_muv(ab,z):
          # function to convert from apparent AB magnitude to absolute UV magnitude (M_uv)
          lum_dist = cosmology.luminosity_distance(z).to('pc').value
          M = ab + 5*(1 - np.log10(lum_dist)) + 2.5*np.log10(1+z)
          return M

<<<<<<< HEAD
    
    if sphinx:
        MABs = np.zeros((len(z), 10))
    else:
        MABs = np.zeros((len(z)))
=======
>>>>>>> c83a5083
    for i in range(len(z)):
        if sphinx: # Loop over 10 lines of sight for SPHINX galaxies
            MABs = np.zeros((len(z), 10))
            for j in range(10):
                # Select correct filter combination for redshift
                if (z[i] >= 4.5) & (z[i] < 5.25):
                    flux = np.array([f090[i,j], f115[i,j], f150[i,j]])
                    w = np.array([ws[0], ws[1], ws[2]])
                elif (z[i]>= 5.25) & (z[i] < 7.25):
                    flux = np.array([f115[i,j], f150[i,j], f200[i,j]])
                    w = np.array([ws[1], ws[2], ws[3]])
                elif (z[i] >= 7.25) & (z[i] < 9.75):
                    flux = np.array([f150[i,j], f200[i,j], f277[i,j]])
                    w = np.array([ws[2], ws[3], ws[4]])
                elif (z[i] >= 9.75) & (z[i] <= 15):
                    flux = np.array([f200[i,j], f277[i,j], f356[i,j]])
                    w = np.array([ws[3], ws[4], ws[6]])
                else:
                    print(f'{z[i]} outside redshift range, no known model')
                    continue
            
                # Fit rough shape of continuum
                val, pcov = curve_fit(func_loc, w, (flux))
             
                # Find value at 1500A (redshifted)
                lam = 1500  / 1e4 * (1 + z[i])
                lam2 = 1500 * (1 + z[i]) * 1e-10
                MAB = func_loc(lam, *val)

                # Return results
                if return_muv:
                    MABs[i,j] = get_muv(MAB, z[i])
                else:
                    MABs[i,j] = MAB #hello
        else:
            MABs = np.zeros((len(z)))
            # Select correct filter combination for redshift
            if (z[i] >= 4.5) & (z[i] < 5.25):
                flux = np.array([f090[i], f115[i], f150[i]])
                w = np.array([ws[0], ws[1], ws[2]])
            elif (z[i]>= 5.25) & (z[i] < 7.25):
                flux = np.array([f115[i], f150[i], f200[i]])
                w = np.array([ws[1], ws[2], ws[3]])
            elif (z[i] >= 7.25) & (z[i] < 9.75):
                flux = np.array([f150[i], f200[i], f277[i]])
                w = np.array([ws[2], ws[3], ws[4]])
            elif (z[i] >= 9.75) & (z[i] <= 15):
                flux = np.array([f200[i], f277[i], f356[i]])
                w = np.array([ws[3], ws[4], ws[6]])
            else:
                print(f'{z[i]} outside redshift range, no known model')
                continue
      
            # Fit rough shape of continuum
            val, pcov = curve_fit(func_loc, w, (flux))
      
            # Find value at 1500A (redshifted)
            lam = 1500  / 1e4 * (1 + z[i])
            lam2 = 1500 * (1 + z[i]) * 1e-10
            MAB = func_loc(lam, *val)

            # Return results
            if return_muv:
                MABs[i] = get_muv(MAB, z[i])
            else:
                MABs[i] = MAB
    return MABs
    
def get_AB(f):
    """
    Get the AB magnitude from the flux.

    Parameters
    ----------
    f : float

    Returns
    -------
    mag : float
    """
    return 2.5 * np.log10(3631) - 2.5 * np.log10(f / 1e9)

def convert_observational_data(data_vector, kind='JADES'):
    # Function to convert an array of data ["F090W", "F115W", "F150W", "F200W", "F277W", "F335M", "F356W", "F410M", "F444W", "z"]
    # with shape (10, N_galaxies) into an array of desired features for the ILI inference pipeline.

    # Set feature keys used
    if kind == "JADES":
        JADES_filters = ["F090W", "F115W", "F150W", "F200W", "F277W", "F335M", "F356W", "F410M","F444W"]
        feature_keys = ["F115W", "F150W", "F200W", "F277W", "F335M", "F356W", "F410M", "F444W", 'F115W_F150W', 'F150W_F277W', 'F277W_F444W', 'MAB', 'z']
    else:
        raise ValueError(f"Invalid kind `{kind}`.")
   
    # start data array
    AB_data = {"z": data_vector[9,:]}

    # Convert all fluxes to Absolute magnitudes
    for i,filt in enumerate(JADES_filters):
        AB = get_AB(data_vector[i,:])
        for j in range(len(AB)):
           if np.isnan(AB[j]):
              # NOTE: It is not advised that the model is used in this case. Ths is done to allow the pipeline to proceed.
              AB[j] = get_AB(1e-3) # set artificially to "zero"
        AB_data[filt] = AB

    # Compute Absolute UV magnitude
    M_ABs = get_MABs(AB_data['F090W'], AB_data['F115W'], AB_data['F150W'], AB_data['F200W'], AB_data['F277W'], AB_data['F356W'], AB_data['z'])
   
    # Start final data array 
    data = np.zeros((len(feature_keys), data_vector.shape[1]))

    # Fill final data array
    for i,feat in enumerate(feature_keys):
        for j in range(data_vector.shape[1]):
            sp = feat.split('_')
            if len(sp) > 1:
                # galaxy colors
                data[i,j] = AB_data[sp[0]][j] - AB_data[sp[1]][j]
            elif feat == 'z':
                # redshift
                data[i,j] = AB_data['z'][j]
            else:
                # fluxes
                if feat == 'MAB':
                    data[i,j] = M_ABs[j]
                else:
                    data[i,j] = AB_data[feat][j] - M_ABs[j]

    # return data
    return data.T<|MERGE_RESOLUTION|>--- conflicted
+++ resolved
@@ -268,14 +268,11 @@
           M = ab + 5*(1 - np.log10(lum_dist)) + 2.5*np.log10(1+z)
           return M
 
-<<<<<<< HEAD
     
     if sphinx:
         MABs = np.zeros((len(z), 10))
     else:
         MABs = np.zeros((len(z)))
-=======
->>>>>>> c83a5083
     for i in range(len(z)):
         if sphinx: # Loop over 10 lines of sight for SPHINX galaxies
             MABs = np.zeros((len(z), 10))
